{
  "openapi": "3.1.0",
  "info": {
    "title": "Matrix Authentication Service admin API",
    "version": ""
  },
  "servers": [
    {
      "url": "{base}",
      "variables": {
        "base": {
          "default": "/",
          "description": null
        }
      }
    }
  ],
  "paths": {
    "/api/admin/v1/users": {
      "get": {
        "tags": [
          "user"
        ],
        "summary": "List users",
        "operationId": "listUsers",
        "parameters": [
          {
            "in": "query",
            "name": "page[before]",
            "description": "Retrieve the items before the given ID",
            "schema": {
              "description": "Retrieve the items before the given ID",
              "$ref": "#/components/schemas/ULID",
              "nullable": true
            },
            "style": "form"
          },
          {
            "in": "query",
            "name": "page[after]",
            "description": "Retrieve the items after the given ID",
            "schema": {
              "description": "Retrieve the items after the given ID",
              "$ref": "#/components/schemas/ULID",
              "nullable": true
            },
            "style": "form"
          },
          {
            "in": "query",
            "name": "page[first]",
            "description": "Retrieve the first N items",
            "schema": {
              "description": "Retrieve the first N items",
              "type": "integer",
              "format": "uint",
              "minimum": 1.0,
              "nullable": true
            },
            "style": "form"
          },
          {
            "in": "query",
            "name": "page[last]",
            "description": "Retrieve the last N items",
            "schema": {
              "description": "Retrieve the last N items",
              "type": "integer",
              "format": "uint",
              "minimum": 1.0,
              "nullable": true
            },
            "style": "form"
          },
          {
            "in": "query",
            "name": "filter[can_request_admin]",
            "description": "Retrieve users with (or without) the `can_request_admin` flag set",
            "schema": {
              "description": "Retrieve users with (or without) the `can_request_admin` flag set",
              "type": "boolean",
              "nullable": true
            },
            "style": "form"
          },
          {
            "in": "query",
            "name": "filter[status]",
            "description": "Retrieve the items with the given status\n\nDefaults to retrieve all users, including locked ones.\n\n* `active`: Only retrieve active users\n\n* `locked`: Only retrieve locked users",
            "schema": {
              "description": "Retrieve the items with the given status\n\nDefaults to retrieve all users, including locked ones.\n\n* `active`: Only retrieve active users\n\n* `locked`: Only retrieve locked users",
              "$ref": "#/components/schemas/UserStatus",
              "nullable": true
            },
            "style": "form"
          }
        ],
        "responses": {
          "200": {
            "description": "Paginated response of users",
            "content": {
              "application/json": {
                "schema": {
                  "$ref": "#/components/schemas/PaginatedResponse_for_User"
                },
                "example": {
                  "meta": {
                    "count": 42
                  },
                  "data": [
                    {
                      "type": "user",
                      "id": "01040G2081040G2081040G2081",
                      "attributes": {
                        "username": "alice",
                        "created_at": "1970-01-01T00:00:00Z",
                        "locked_at": null,
                        "can_request_admin": false
                      },
                      "links": {
                        "self": "/api/admin/v1/users/01040G2081040G2081040G2081"
                      }
                    },
                    {
                      "type": "user",
                      "id": "02081040G2081040G2081040G2",
                      "attributes": {
                        "username": "bob",
                        "created_at": "1970-01-01T00:00:00Z",
                        "locked_at": null,
                        "can_request_admin": true
                      },
                      "links": {
                        "self": "/api/admin/v1/users/02081040G2081040G2081040G2"
                      }
                    },
                    {
                      "type": "user",
                      "id": "030C1G60R30C1G60R30C1G60R3",
                      "attributes": {
                        "username": "charlie",
                        "created_at": "1970-01-01T00:00:00Z",
                        "locked_at": "1970-01-01T00:00:00Z",
                        "can_request_admin": false
                      },
                      "links": {
                        "self": "/api/admin/v1/users/030C1G60R30C1G60R30C1G60R3"
                      }
                    }
                  ],
                  "links": {
                    "self": "/api/admin/v1/users?page[first]=3",
                    "first": "/api/admin/v1/users?page[first]=3",
                    "last": "/api/admin/v1/users?page[last]=3",
                    "next": "/api/admin/v1/users?page[after]=030C1G60R30C1G60R30C1G60R3&page[first]=3"
                  }
                }
              }
            }
          }
        }
      },
      "post": {
        "tags": [
          "user"
        ],
        "summary": "Create a new user",
        "operationId": "createUser",
        "requestBody": {
          "content": {
            "application/json": {
              "schema": {
                "$ref": "#/components/schemas/AddUserRequest"
              }
            }
          },
          "required": true
        },
        "responses": {
          "200": {
            "description": "User was created",
            "content": {
              "application/json": {
                "schema": {
                  "$ref": "#/components/schemas/SingleResponse_for_User"
                },
                "example": {
                  "data": {
                    "type": "user",
                    "id": "01040G2081040G2081040G2081",
                    "attributes": {
                      "username": "alice",
                      "created_at": "1970-01-01T00:00:00Z",
                      "locked_at": null,
                      "can_request_admin": false
                    },
                    "links": {
                      "self": "/api/admin/v1/users/01040G2081040G2081040G2081"
                    }
                  },
                  "links": {
                    "self": "/api/admin/v1/users/01040G2081040G2081040G2081"
                  }
                }
              }
            }
          },
          "400": {
            "description": "Username is not valid",
            "content": {
              "application/json": {
                "schema": {
                  "$ref": "#/components/schemas/ErrorResponse"
                },
                "example": {
                  "errors": [
                    {
                      "title": "Username is not valid"
                    }
                  ]
                }
              }
            }
          },
          "409": {
            "description": "Username is reserved by the homeserver",
            "content": {
              "application/json": {
                "schema": {
                  "$ref": "#/components/schemas/ErrorResponse"
                },
                "example": {
                  "errors": [
                    {
                      "title": "Username is reserved by the homeserver"
                    }
                  ]
                }
              }
            }
          }
        }
      }
    },
    "/api/admin/v1/users/{id}": {
      "get": {
        "tags": [
          "user"
        ],
        "summary": "Get a user",
        "operationId": "getUser",
        "parameters": [
          {
            "in": "path",
            "name": "id",
            "required": true,
            "schema": {
              "title": "The ID of the resource",
              "$ref": "#/components/schemas/ULID"
            },
            "style": "simple"
          }
        ],
        "responses": {
          "200": {
            "description": "User was found",
            "content": {
              "application/json": {
                "schema": {
                  "$ref": "#/components/schemas/SingleResponse_for_User"
                },
                "example": {
                  "data": {
                    "type": "user",
                    "id": "01040G2081040G2081040G2081",
                    "attributes": {
                      "username": "alice",
                      "created_at": "1970-01-01T00:00:00Z",
                      "locked_at": null,
                      "can_request_admin": false
                    },
                    "links": {
                      "self": "/api/admin/v1/users/01040G2081040G2081040G2081"
                    }
                  },
                  "links": {
                    "self": "/api/admin/v1/users/01040G2081040G2081040G2081"
                  }
                }
              }
            }
          },
          "404": {
            "description": "User was not found",
            "content": {
              "application/json": {
                "schema": {
                  "$ref": "#/components/schemas/ErrorResponse"
                },
                "example": {
                  "errors": [
                    {
                      "title": "User ID 00000000000000000000000000 not found"
                    }
                  ]
                }
              }
            }
          }
        }
      }
    },
    "/api/admin/v1/users/by-username/{username}": {
      "get": {
        "tags": [
          "user"
        ],
        "summary": "Get a user by its username (localpart)",
        "operationId": "getUserByUsername",
        "parameters": [
          {
            "in": "path",
            "name": "username",
            "description": "The username (localpart) of the user to get",
            "required": true,
            "schema": {
              "description": "The username (localpart) of the user to get",
              "type": "string"
            },
            "style": "simple"
          }
        ],
        "responses": {
          "200": {
            "description": "User was found",
            "content": {
              "application/json": {
                "schema": {
                  "$ref": "#/components/schemas/SingleResponse_for_User"
                },
                "example": {
                  "data": {
                    "type": "user",
                    "id": "01040G2081040G2081040G2081",
                    "attributes": {
                      "username": "alice",
                      "created_at": "1970-01-01T00:00:00Z",
                      "locked_at": null,
                      "can_request_admin": false
                    },
                    "links": {
                      "self": "/api/admin/v1/users/01040G2081040G2081040G2081"
                    }
                  },
                  "links": {
                    "self": "/api/admin/v1/users/by-username/alice"
                  }
                }
              }
            }
          },
          "404": {
            "description": "User was not found",
            "content": {
              "application/json": {
                "schema": {
                  "$ref": "#/components/schemas/ErrorResponse"
                },
                "example": {
                  "errors": [
                    {
                      "title": "User with username \"alice\" not found"
                    }
                  ]
                }
              }
            }
          }
        }
      }
    },
<<<<<<< HEAD
    "/api/admin/v1/users/{id}/lock": {
=======
    "/api/admin/v1/users/{id}/unlock": {
>>>>>>> c5ee0fa9
      "post": {
        "tags": [
          "user"
        ],
<<<<<<< HEAD
        "summary": "Lock a user",
        "description": "Calling this endpoint will lock the user, preventing them from doing any action.\nThis DOES NOT invalidate any existing session, meaning that all their existing sessions will work again as soon as they get unlocked.",
        "operationId": "lockUser",
=======
        "summary": "Unlock a user",
        "operationId": "unlockUser",
>>>>>>> c5ee0fa9
        "parameters": [
          {
            "in": "path",
            "name": "id",
            "required": true,
            "schema": {
              "title": "The ID of the resource",
              "$ref": "#/components/schemas/ULID"
            },
            "style": "simple"
          }
        ],
        "responses": {
          "200": {
<<<<<<< HEAD
            "description": "User was locked",
=======
            "description": "User was unlocked",
>>>>>>> c5ee0fa9
            "content": {
              "application/json": {
                "schema": {
                  "$ref": "#/components/schemas/SingleResponse_for_User"
                },
                "example": {
                  "data": {
                    "type": "user",
<<<<<<< HEAD
                    "id": "030C1G60R30C1G60R30C1G60R3",
                    "attributes": {
                      "username": "charlie",
                      "created_at": "1970-01-01T00:00:00Z",
                      "locked_at": "1970-01-01T00:00:00Z",
                      "can_request_admin": false
                    },
                    "links": {
                      "self": "/api/admin/v1/users/030C1G60R30C1G60R30C1G60R3"
                    }
                  },
                  "links": {
                    "self": "/api/admin/v1/users/030C1G60R30C1G60R30C1G60R3/lock"
=======
                    "id": "01040G2081040G2081040G2081",
                    "attributes": {
                      "username": "alice",
                      "created_at": "1970-01-01T00:00:00Z",
                      "locked_at": null,
                      "can_request_admin": false
                    },
                    "links": {
                      "self": "/api/admin/v1/users/01040G2081040G2081040G2081"
                    }
                  },
                  "links": {
                    "self": "/api/admin/v1/users/01040G2081040G2081040G2081/unlock"
>>>>>>> c5ee0fa9
                  }
                }
              }
            }
          },
          "404": {
            "description": "User ID not found",
            "content": {
              "application/json": {
                "schema": {
                  "$ref": "#/components/schemas/ErrorResponse"
                },
                "example": {
                  "errors": [
                    {
                      "title": "User ID 00000000000000000000000000 not found"
                    }
                  ]
                }
              }
            }
          }
        }
      }
    }
  },
  "components": {
    "securitySchemes": {
      "oauth2": {
        "type": "oauth2",
        "flows": {
          "clientCredentials": {
            "refreshUrl": "/oauth2/token",
            "tokenUrl": "/oauth2/token",
            "scopes": {
              "urn:mas:admin": "Grant access to the admin API"
            }
          },
          "authorizationCode": {
            "authorizationUrl": "/authorize",
            "tokenUrl": "/oauth2/token",
            "refreshUrl": "/oauth2/token",
            "scopes": {
              "urn:mas:admin": "Grant access to the admin API"
            }
          }
        }
      }
    },
    "schemas": {
      "PaginationParams": {
        "type": "object",
        "properties": {
          "page[before]": {
            "description": "Retrieve the items before the given ID",
            "$ref": "#/components/schemas/ULID",
            "nullable": true
          },
          "page[after]": {
            "description": "Retrieve the items after the given ID",
            "$ref": "#/components/schemas/ULID",
            "nullable": true
          },
          "page[first]": {
            "description": "Retrieve the first N items",
            "type": "integer",
            "format": "uint",
            "minimum": 1.0,
            "nullable": true
          },
          "page[last]": {
            "description": "Retrieve the last N items",
            "type": "integer",
            "format": "uint",
            "minimum": 1.0,
            "nullable": true
          }
        }
      },
      "ULID": {
        "title": "ULID",
        "description": "A ULID as per https://github.com/ulid/spec",
        "examples": [
          "01ARZ3NDEKTSV4RRFFQ69G5FAV",
          "01J41912SC8VGAQDD50F6APK91"
        ],
        "type": "string",
        "pattern": "^[0123456789ABCDEFGHJKMNPQRSTVWXYZ]{26}$"
      },
      "UserFilter": {
        "type": "object",
        "properties": {
          "filter[can_request_admin]": {
            "description": "Retrieve users with (or without) the `can_request_admin` flag set",
            "type": "boolean",
            "nullable": true
          },
          "filter[status]": {
            "description": "Retrieve the items with the given status\n\nDefaults to retrieve all users, including locked ones.\n\n* `active`: Only retrieve active users\n\n* `locked`: Only retrieve locked users",
            "$ref": "#/components/schemas/UserStatus",
            "nullable": true
          }
        }
      },
      "UserStatus": {
        "type": "string",
        "enum": [
          "active",
          "locked"
        ]
      },
      "PaginatedResponse_for_User": {
        "description": "A top-level response with a page of resources",
        "type": "object",
        "required": [
          "data",
          "links",
          "meta"
        ],
        "properties": {
          "meta": {
            "description": "Response metadata",
            "$ref": "#/components/schemas/PaginationMeta"
          },
          "data": {
            "description": "The list of resources",
            "type": "array",
            "items": {
              "$ref": "#/components/schemas/SingleResource_for_User"
            }
          },
          "links": {
            "description": "Related links",
            "$ref": "#/components/schemas/PaginationLinks"
          }
        }
      },
      "PaginationMeta": {
        "type": "object",
        "required": [
          "count"
        ],
        "properties": {
          "count": {
            "description": "The total number of results",
            "type": "integer",
            "format": "uint",
            "minimum": 0.0
          }
        }
      },
      "SingleResource_for_User": {
        "description": "A single resource, with its type, ID, attributes and related links",
        "type": "object",
        "required": [
          "attributes",
          "id",
          "links",
          "type"
        ],
        "properties": {
          "type": {
            "description": "The type of the resource",
            "type": "string"
          },
          "id": {
            "description": "The ID of the resource",
            "$ref": "#/components/schemas/ULID"
          },
          "attributes": {
            "description": "The attributes of the resource",
            "$ref": "#/components/schemas/User"
          },
          "links": {
            "description": "Related links",
            "$ref": "#/components/schemas/SelfLinks"
          }
        }
      },
      "User": {
        "description": "A user",
        "type": "object",
        "required": [
          "can_request_admin",
          "created_at",
          "username"
        ],
        "properties": {
          "username": {
            "description": "The username (localpart) of the user",
            "type": "string"
          },
          "created_at": {
            "description": "When the user was created",
            "type": "string",
            "format": "date-time"
          },
          "locked_at": {
            "description": "When the user was locked. If null, the user is not locked.",
            "type": "string",
            "format": "date-time",
            "nullable": true
          },
          "can_request_admin": {
            "description": "Whether the user can request admin privileges.",
            "type": "boolean"
          }
        }
      },
      "SelfLinks": {
        "description": "Related links",
        "type": "object",
        "required": [
          "self"
        ],
        "properties": {
          "self": {
            "description": "The canonical link to the current resource",
            "type": "string"
          }
        }
      },
      "PaginationLinks": {
        "description": "Related links",
        "type": "object",
        "required": [
          "first",
          "last",
          "self"
        ],
        "properties": {
          "self": {
            "description": "The canonical link to the current page",
            "type": "string"
          },
          "first": {
            "description": "The link to the first page of results",
            "type": "string"
          },
          "last": {
            "description": "The link to the last page of results",
            "type": "string"
          },
          "next": {
            "description": "The link to the next page of results\n\nOnly present if there is a next page",
            "type": "string",
            "nullable": true
          },
          "prev": {
            "description": "The link to the previous page of results\n\nOnly present if there is a previous page",
            "type": "string",
            "nullable": true
          }
        }
      },
      "ErrorResponse": {
        "description": "A top-level response with a list of errors",
        "type": "object",
        "required": [
          "errors"
        ],
        "properties": {
          "errors": {
            "description": "The list of errors",
            "type": "array",
            "items": {
              "$ref": "#/components/schemas/Error"
            }
          }
        }
      },
      "Error": {
        "description": "A single error",
        "type": "object",
        "required": [
          "title"
        ],
        "properties": {
          "title": {
            "description": "A human-readable title for the error",
            "type": "string"
          }
        }
      },
      "AddUserRequest": {
        "title": "JSON payload for the `POST /api/admin/v1/users` endpoint",
        "type": "object",
        "required": [
          "username"
        ],
        "properties": {
          "username": {
            "description": "The username of the user to add.",
            "type": "string"
          },
          "skip_homeserver_check": {
            "description": "Skip checking with the homeserver whether the username is available.\n\nUse this with caution! The main reason to use this, is when a user used by an application service needs to exist in MAS to craft special tokens (like with admin access) for them",
            "default": false,
            "type": "boolean"
          }
        }
      },
      "SingleResponse_for_User": {
        "description": "A top-level response with a single resource",
        "type": "object",
        "required": [
          "data",
          "links"
        ],
        "properties": {
          "data": {
            "$ref": "#/components/schemas/SingleResource_for_User"
          },
          "links": {
            "$ref": "#/components/schemas/SelfLinks"
          }
        }
      },
      "UlidInPath": {
        "type": "object",
        "required": [
          "id"
        ],
        "properties": {
          "id": {
            "title": "The ID of the resource",
            "$ref": "#/components/schemas/ULID"
          }
        }
      },
      "UsernamePathParam": {
        "type": "object",
        "required": [
          "username"
        ],
        "properties": {
          "username": {
            "description": "The username (localpart) of the user to get",
            "type": "string"
          }
        }
      }
    }
  },
  "security": [
    {
      "oauth2": [
        "urn:mas:admin"
      ]
    }
  ],
  "tags": [
    {
      "name": "user",
      "description": "Manage users"
    }
  ]
}<|MERGE_RESOLUTION|>--- conflicted
+++ resolved
@@ -379,23 +379,14 @@
         }
       }
     },
-<<<<<<< HEAD
     "/api/admin/v1/users/{id}/lock": {
-=======
-    "/api/admin/v1/users/{id}/unlock": {
->>>>>>> c5ee0fa9
       "post": {
         "tags": [
           "user"
         ],
-<<<<<<< HEAD
         "summary": "Lock a user",
         "description": "Calling this endpoint will lock the user, preventing them from doing any action.\nThis DOES NOT invalidate any existing session, meaning that all their existing sessions will work again as soon as they get unlocked.",
         "operationId": "lockUser",
-=======
-        "summary": "Unlock a user",
-        "operationId": "unlockUser",
->>>>>>> c5ee0fa9
         "parameters": [
           {
             "in": "path",
@@ -410,11 +401,7 @@
         ],
         "responses": {
           "200": {
-<<<<<<< HEAD
             "description": "User was locked",
-=======
-            "description": "User was unlocked",
->>>>>>> c5ee0fa9
             "content": {
               "application/json": {
                 "schema": {
@@ -423,7 +410,6 @@
                 "example": {
                   "data": {
                     "type": "user",
-<<<<<<< HEAD
                     "id": "030C1G60R30C1G60R30C1G60R3",
                     "attributes": {
                       "username": "charlie",
@@ -437,7 +423,61 @@
                   },
                   "links": {
                     "self": "/api/admin/v1/users/030C1G60R30C1G60R30C1G60R3/lock"
-=======
+                  }
+                }
+              }
+            }
+          },
+          "404": {
+            "description": "User ID not found",
+            "content": {
+              "application/json": {
+                "schema": {
+                  "$ref": "#/components/schemas/ErrorResponse"
+                },
+                "example": {
+                  "errors": [
+                    {
+                      "title": "User ID 00000000000000000000000000 not found"
+                    }
+                  ]
+                }
+              }
+            }
+          }
+        }
+      }
+    },
+    "/api/admin/v1/users/{id}/unlock": {
+      "post": {
+        "tags": [
+          "user"
+        ],
+        "summary": "Unlock a user",
+        "operationId": "unlockUser",
+        "parameters": [
+          {
+            "in": "path",
+            "name": "id",
+            "required": true,
+            "schema": {
+              "title": "The ID of the resource",
+              "$ref": "#/components/schemas/ULID"
+            },
+            "style": "simple"
+          }
+        ],
+        "responses": {
+          "200": {
+            "description": "User was unlocked",
+            "content": {
+              "application/json": {
+                "schema": {
+                  "$ref": "#/components/schemas/SingleResponse_for_User"
+                },
+                "example": {
+                  "data": {
+                    "type": "user",
                     "id": "01040G2081040G2081040G2081",
                     "attributes": {
                       "username": "alice",
@@ -451,7 +491,6 @@
                   },
                   "links": {
                     "self": "/api/admin/v1/users/01040G2081040G2081040G2081/unlock"
->>>>>>> c5ee0fa9
                   }
                 }
               }
