// Copyright 2024 The Matrix.org Foundation C.I.C.
//
// Licensed under the Apache License, Version 2.0 (the "License");
// you may not use this file except in compliance with the License.
// You may obtain a copy of the License at
//
//     http://www.apache.org/licenses/LICENSE-2.0
//
// Unless required by applicable law or agreed to in writing, software
// distributed under the License is distributed on an "AS IS" BASIS,
// WITHOUT WARRANTIES OR CONDITIONS OF ANY KIND, either express or implied.
// See the License for the specific language governing permissions and
// limitations under the License.

use aide::axum::{
    routing::{get_with, post_with},
    ApiRouter,
};
use axum::extract::{FromRef, FromRequestParts};
use mas_matrix::BoxHomeserverConnection;
use mas_storage::BoxRng;

use super::call_context::CallContext;

mod users;

pub fn router<S>() -> ApiRouter<S>
where
    S: Clone + Send + Sync + 'static,
    BoxHomeserverConnection: FromRef<S>,
    BoxRng: FromRequestParts<S>,
    CallContext: FromRequestParts<S>,
{
    ApiRouter::<S>::new()
        .api_route(
            "/users",
            get_with(self::users::list, self::users::list_doc)
                .post_with(self::users::add, self::users::add_doc),
        )
        .api_route(
            "/users/:id",
            get_with(self::users::get, self::users::get_doc),
        )
        .api_route(
            "/users/by-username/:username",
            get_with(self::users::by_username, self::users::by_username_doc),
        )
        .api_route(
<<<<<<< HEAD
            "/users/:id/lock",
            post_with(self::users::lock, self::users::lock_doc),
=======
            "/users/:id/unlock",
            post_with(self::users::unlock, self::users::unlock_doc),
>>>>>>> c5ee0fa9
        )
}<|MERGE_RESOLUTION|>--- conflicted
+++ resolved
@@ -46,12 +46,11 @@
             get_with(self::users::by_username, self::users::by_username_doc),
         )
         .api_route(
-<<<<<<< HEAD
             "/users/:id/lock",
             post_with(self::users::lock, self::users::lock_doc),
-=======
+        )
+        .api_route(
             "/users/:id/unlock",
             post_with(self::users::unlock, self::users::unlock_doc),
->>>>>>> c5ee0fa9
         )
 }